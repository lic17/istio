--- conflicted
+++ resolved
@@ -326,6 +326,7 @@
 	lh := map[string]*xdsapi.Listener{}
 	lt := map[string]*xdsapi.Listener{}
 
+	clusters := []string{}
 	routes := []string{}
 	ldsSize := 0
 
@@ -337,8 +338,6 @@
 		}
 		if f0.Name == "envoy.tcp_proxy" {
 			lt[l.Name] = l
-<<<<<<< HEAD
-=======
 			config := f0.GetConfig()
 			if config == nil {
 				config, _ = xdsutil.MessageToStruct(f0.GetTypedConfig())
@@ -346,7 +345,6 @@
 			c := config.Fields["cluster"].GetStringValue()
 			clusters = append(clusters, c)
 			//log.Printf("TCP: %s -> %s", l.Name, c)
->>>>>>> b454352a
 		} else if f0.Name == "envoy.http_connection_manager" {
 			lh[l.Name] = l
 
@@ -576,6 +574,7 @@
 	rcount := 0
 	size := 0
 
+	httpClusters := []string{}
 	rds := map[string]*xdsapi.RouteConfiguration{}
 
 	for _, r := range configurations {
@@ -585,6 +584,7 @@
 				rcount++
 				// Example: match:<prefix:"/" > route:<cluster:"outbound|9154||load-se-154.local" ...
 				log.Println(h.Name, rt.Match.PathSpecifier, rt.GetRoute().GetCluster())
+				httpClusters = append(httpClusters, rt.GetRoute().GetCluster())
 			}
 		}
 		rds[r.Name] = r
